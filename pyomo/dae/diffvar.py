--- conflicted
+++ resolved
@@ -106,24 +106,14 @@
                     if _dim is None:
                         raise DAE_Error(
                             "The variable %s is indexed by a Set (%s) with a "
-<<<<<<< HEAD
-                            "non-fixed dimention.  A DerivativeVar may only be "
-                            "indexed by Sets with constant dimention"
-=======
                             "non-fixed dimension.  A DerivativeVar may only be "
                             "indexed by Sets with constant dimension"
->>>>>>> 9def76d9
                             % (sVar, s.name))
                     elif _dim is UnknownSetDimen:
                         raise DAE_Error(
                             "The variable %s is indexed by a Set (%s) with an "
-<<<<<<< HEAD
-                            "unknown dimention.  A DerivativeVar may only be "
-                            "indexed by Sets with known constant dimention"
-=======
                             "unknown dimension.  A DerivativeVar may only be "
                             "indexed by Sets with known constant dimension"
->>>>>>> 9def76d9
                             % (sVar, s.name))
                     loc += s.dimen
             num_contset = len(sVar._contset)
