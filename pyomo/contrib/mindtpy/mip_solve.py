--- conflicted
+++ resolved
@@ -7,9 +7,6 @@
 from pyomo.opt import SolutionStatus, SolverFactory
 from pyomo.contrib.gdpopt.util import SuppressInfeasibleWarning, _DoNothing
 from pyomo.contrib.gdpopt.mip_solve import distinguish_mip_infeasible_or_unbounded
-<<<<<<< HEAD
-from pyomo.contrib.mindtpy.objective_generation import generate_L1_objective_function
-=======
 from pyomo.solvers.plugins.solvers.persistent_solver import PersistentSolver
 
 from pyomo.contrib.mindtpy.nlp_solve import (solve_NLP_subproblem,
@@ -30,8 +27,7 @@
 
 single_tree, single_tree_available = attempt_import(
     'pyomo.contrib.mindtpy.single_tree')
->>>>>>> 8e45e5b9
-
+from pyomo.contrib.mindtpy.objective_generation import generate_L1_objective_function
 
 def solve_OA_master(solve_data, config):
     """
@@ -66,42 +62,31 @@
         solve_data.mip.component_data_objects(Objective, active=True))
     main_objective.deactivate()
 
-<<<<<<< HEAD
     # setup objective function
-    if config.strategy in ['OA', 'LOA']:
-        # TODO only for 'global' solver
-        sign_adjust = 1 if main_objective.sense == minimize else -1
-        MindtPy.MindtPy_penalty_expr = Expression(
-            expr=sign_adjust * config.OA_penalty_factor * sum(
-                v for v in MindtPy.MindtPy_linear_cuts.slack_vars[...]))
-
-        MindtPy.MindtPy_oa_obj = Objective(
-            expr=main_objective.expr + MindtPy.MindtPy_penalty_expr,
-            sense=main_objective.sense)
+    if config.strategy in ['OA']:
+        sign_adjust = 1 if main_objective.sense == minimize else - 1
+        MindtPy.del_component('MindtPy_oa_obj')
+
+        if config.add_slack:
+            MindtPy.del_component('MindtPy_penalty_expr')
+
+            MindtPy.MindtPy_penalty_expr = Expression(
+                expr=sign_adjust * config.OA_penalty_factor * sum(
+                    v for v in MindtPy.MindtPy_linear_cuts.slack_vars[...]))
+
+            MindtPy.MindtPy_oa_obj = Objective(
+                expr=main_objective.expr + MindtPy.MindtPy_penalty_expr,
+                sense=main_objective.sense)
+        else:
+            MindtPy.MindtPy_oa_obj = Objective(
+                expr=main_objective.expr,
+                sense=main_objective.sense)
+    # We are using this hack to define the FP-MILP problem. Please check
     elif config.strategy is 'feas_pump':
         MindtPy.feas_pump_mip_obj = generate_L1_objective_function(
             master_mip,
             solve_data.working_model,
             discretes_only=True)
-=======
-    sign_adjust = 1 if main_objective.sense == minimize else - 1
-    MindtPy.del_component('MindtPy_oa_obj')
-
-    if config.add_slack:
-        MindtPy.del_component('MindtPy_penalty_expr')
->>>>>>> 8e45e5b9
-
-        MindtPy.MindtPy_penalty_expr = Expression(
-            expr=sign_adjust * config.OA_penalty_factor * sum(
-                v for v in MindtPy.MindtPy_linear_cuts.slack_vars[...]))
-
-        MindtPy.MindtPy_oa_obj = Objective(
-            expr=main_objective.expr + MindtPy.MindtPy_penalty_expr,
-            sense=main_objective.sense)
-    else:
-        MindtPy.MindtPy_oa_obj = Objective(
-            expr=main_objective.expr,
-            sense=main_objective.sense)
     # Deactivate extraneous IMPORT/EXPORT suffixes
     getattr(solve_data.mip, 'ipopt_zL_out', _DoNothing()).deactivate()
     getattr(solve_data.mip, 'ipopt_zU_out', _DoNothing()).deactivate()
@@ -169,13 +154,22 @@
         contains the specific configurations for the algorithm
     """
     # proceed. Just need integer values
-<<<<<<< HEAD
-    if config.strategy in ['OA', 'LOA']:
-        main_objective = next(master_mip.component_data_objects(Objective, active=True))
+    if config.strategy in {'OA'}:
+        MindtPy = master_mip.MindtPy_utils
+        main_objective = next(
+            master_mip.component_data_objects(Objective, active=True))
     elif config.strategy == 'feas_pump':
         main_objective = next(solve_data.mip.component_data_objects(Objective, active=True))
 
-    if config.strategy in ['OA', 'LOA']:
+    # check if the value of binary variable is valid
+    for var in MindtPy.variable_list:
+        if var.value is None and var.is_integer():
+            config.logger.warning(
+                "Integer variable {} not initialized. It is set to it's lower bound when using the initial_binary initialization method".format(var.name))
+            var.value = var.lb  # nlp_var.bounds[0]
+    
+    # warm start for the nlp subproblem
+    if config.strategy in ['OA']:
         copy_var_list_values(
             master_mip.MindtPy_utils.variable_list,
             solve_data.working_model.MindtPy_utils.variable_list,
@@ -186,7 +180,7 @@
             solve_data.mip.MindtPy_utils.variable_list,
             config)
 
-    if config.strategy in ['OA', 'LOA']:
+    if config.strategy in ['OA']:
         if main_objective.sense == minimize:
             solve_data.LB = max(
                 main_objective.expr(), solve_data.LB)
@@ -195,22 +189,6 @@
             solve_data.UB = min(
                 main_objective.expr(), solve_data.UB)
             solve_data.UB_progress.append(solve_data.UB)
-=======
-    MindtPy = master_mip.MindtPy_utils
-    main_objective = next(
-        master_mip.component_data_objects(Objective, active=True))
-    # check if the value of binary variable is valid
-    for var in MindtPy.variable_list:
-        if var.value is None and var.is_integer():
-            config.logger.warning(
-                "Integer variable {} not initialized. It is set to it's lower bound when using the initial_binary initialization method".format(var.name))
-            var.value = var.lb  # nlp_var.bounds[0]
-    # warm start for the nlp subproblem
-    copy_var_list_values(
-        master_mip.MindtPy_utils.variable_list,
-        solve_data.working_model.MindtPy_utils.variable_list,
-        config)
->>>>>>> 8e45e5b9
 
     config.logger.info(
         'MIP %s: OBJ: %s  LB: %s  UB: %s'
