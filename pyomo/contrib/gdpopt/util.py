"""Utility functions and classes for the GDPopt solver."""
from __future__ import division

import logging
import six
from math import fabs, floor, log

from pyomo.contrib.mcpp.pyomo_mcpp import mcpp_available, McCormick
from pyomo.core import (Block, Constraint,
                        Objective, Reals, Var, minimize, value, Expression)
from pyomo.core.expr.current import identify_variables
from pyomo.core.kernel.component_set import ComponentSet
from pyomo.gdp import Disjunct, Disjunction
from pyomo.opt import SolverFactory
from pyomo.opt.results import ProblemSense
from pyomo.common.log import LoggingIntercept
import timeit
from contextlib import contextmanager
from pyomo.util.model_size import build_model_size_report


class _DoNothing(object):
    """Do nothing, literally.

    This class is used in situations of "do something if attribute exists."
    """

    def __init__(self, *args, **kwargs):
        pass

    def __call__(self, *args, **kwargs):
        pass

    def __getattr__(self, attr):
        def _do_nothing(*args, **kwargs):
            pass

        return _do_nothing


class SuppressInfeasibleWarning(LoggingIntercept):
    """Suppress the infeasible model warning message from solve().

    The "WARNING: Loading a SolverResults object with a warning status" warning
    message from calling solve() is often unwanted, but there is no clear way
    to suppress it.

    """

    def __init__(self):
        super(SuppressInfeasibleWarning, self).__init__(
            six.StringIO(), 'pyomo.core', logging.WARNING)


def model_is_valid(solve_data, config):
    """Validate that the model is solvable by GDPopt.

    """
    m = solve_data.working_model
    GDPopt = m.GDPopt_utils

    # Handle LP/NLP being passed to the solver
    prob = solve_data.results.problem
    if (prob.number_of_binary_variables == 0 and
            prob.number_of_integer_variables == 0 and
            prob.number_of_disjunctions == 0):
        config.logger.info('Problem has no discrete decisions.')
        obj = next(m.component_data_objects(Objective, active=True))
        if (any(c.body.polynomial_degree() not in (1, 0) for c in GDPopt.constraint_list) or
                obj.expr.polynomial_degree() not in (1, 0)):
            config.logger.info(
                "Your model is an NLP (nonlinear program). "
                "Using NLP solver %s to solve." % config.nlp_solver)
            SolverFactory(config.nlp_solver).solve(
                solve_data.original_model, **config.nlp_solver_args)
            return False
        else:
            config.logger.info(
                "Your model is an LP (linear program). "
                "Using LP solver %s to solve." % config.mip_solver)
            SolverFactory(config.mip_solver).solve(
                solve_data.original_model, **config.mip_solver_args)
            return False

    # TODO if any continuous variables are multipled with binary ones, need
    # to do some kind of transformation (Glover?) or throw an error message
    return True


def process_objective(solve_data, config, move_linear_objective=False):
    m = solve_data.working_model
    util_blk = getattr(m, solve_data.util_block_name)
    # Handle missing or multiple objectives
    active_objectives = list(m.component_data_objects(
        ctype=Objective, active=True, descend_into=True))
    solve_data.results.problem.number_of_objectives = len(active_objectives)
    if len(active_objectives) == 0:
        config.logger.warning(
            'Model has no active objectives. Adding dummy objective.')
        util_blk.dummy_objective = Objective(expr=1)
        main_obj = util_blk.dummy_objective
    elif len(active_objectives) > 1:
        raise ValueError('Model has multiple active objectives.')
    else:
        main_obj = active_objectives[0]
    solve_data.results.problem.sense = main_obj.sense
    solve_data.objective_sense = main_obj.sense

    # Move the objective to the constraints if it is nonlinear
    if main_obj.expr.polynomial_degree() not in (1, 0) \
<<<<<<< HEAD
            or always_move_objective:
        if always_move_objective:
=======
            or move_linear_objective:
        if move_linear_objective:
>>>>>>> 396af5aa
            config.logger.info("Moving objective to constraint set.")
        else:
            config.logger.info("Objective is nonlinear. Moving it to constraint set.")

        util_blk.objective_value = Var(domain=Reals, initialize=0)
        if mcpp_available():
            mc_obj = McCormick(main_obj.expr)
            util_blk.objective_value.setub(mc_obj.upper())
            util_blk.objective_value.setlb(mc_obj.lower())

        if main_obj.sense == minimize:
            util_blk.objective_constr = Constraint(
                expr=util_blk.objective_value >= main_obj.expr)
            solve_data.results.problem.sense = ProblemSense.minimize
        else:
            util_blk.objective_constr = Constraint(
                expr=util_blk.objective_value <= main_obj.expr)
            solve_data.results.problem.sense = ProblemSense.maximize
        # Deactivate the original objective and add this new one.
        main_obj.deactivate()
        util_blk.objective = Objective(
            expr=util_blk.objective_value, sense=main_obj.sense)
        # Add the new variable and constraint to the working lists
        util_blk.variable_list.append(util_blk.objective_value)
        util_blk.constraint_list.append(util_blk.objective_constr)


def a_logger(str_or_logger):
    """Returns a logger when passed either a logger name or logger object."""
    if isinstance(str_or_logger, logging.Logger):
        return str_or_logger
    else:
        return logging.getLogger(str_or_logger)


def copy_var_list_values(from_list, to_list, config,
                         skip_stale=False, skip_fixed=True,
                         ignore_integrality=False):
    """Copy variable values from one list to another.

    Rounds to Binary/Integer if neccessary
    Sets to zero for NonNegativeReals if neccessary
    """
    for v_from, v_to in zip(from_list, to_list):
        if skip_stale and v_from.stale:
            continue  # Skip stale variable values.
        if skip_fixed and v_to.is_fixed():
            continue  # Skip fixed variables.
        try:
            v_to.set_value(value(v_from, exception=False))
            if skip_stale:
                v_to.stale = False
        except ValueError as err:
            err_msg = getattr(err, 'message', str(err))
            var_val = value(v_from)
            rounded_val = int(round(var_val))
            # Check to see if this is just a tolerance issue
            if ignore_integrality \
                and ('is not in domain Binary' in err_msg
                or 'is not in domain Integers' in err_msg):
               v_to.value = value(v_from, exception=False)
            elif 'is not in domain Binary' in err_msg and (
                    fabs(var_val - 1) <= config.integer_tolerance or
                    fabs(var_val) <= config.integer_tolerance):
                v_to.set_value(rounded_val)
            # TODO What about PositiveIntegers etc?
            elif 'is not in domain Integers' in err_msg and (
                    fabs(var_val - rounded_val) <= config.integer_tolerance):
                v_to.set_value(rounded_val)
            # Value is zero, but shows up as slightly less than zero.
            elif 'is not in domain NonNegativeReals' in err_msg and (
                    fabs(var_val) <= config.zero_tolerance):
                v_to.set_value(0)
            else:
                raise


def is_feasible(model, config):
    """Checks to see if the algebraic model is feasible in its current state.

    Checks variable bounds and active constraints. Not for use with
    untransformed GDP models.

    """
    disj = next(model.component_data_objects(
        ctype=Disjunct, active=True), None)
    if disj is not None:
        raise NotImplementedError(
            "Found active disjunct %s. "
            "This function is not intended to check "
            "feasibility of disjunctive models, "
            "only transformed subproblems." % disj.name)

    config.logger.debug('Checking if model is feasible.')
    for constr in model.component_data_objects(
            ctype=Constraint, active=True, descend_into=True):
        # Check constraint lower bound
        if (constr.lower is not None and (
                value(constr.lower) - value(constr.body)
                >= config.constraint_tolerance
        )):
            config.logger.info('%s: body %s < LB %s' % (
                constr.name, value(constr.body), value(constr.lower)))
            return False
        # check constraint upper bound
        if (constr.upper is not None and (
                value(constr.body) - value(constr.upper)
                >= config.constraint_tolerance
        )):
            config.logger.info('%s: body %s > UB %s' % (
                constr.name, value(constr.body), value(constr.upper)))
            return False
    for var in model.component_data_objects(ctype=Var, descend_into=True):
        # Check variable lower bound
        if (var.has_lb() and
                value(var.lb) - value(var) >= config.variable_tolerance):
            config.logger.info('%s: value %s < LB %s' % (
                var.name, value(var), value(var.lb)))
            return False
        # Check variable upper bound
        if (var.has_ub() and
                value(var) - value(var.ub) >= config.variable_tolerance):
            config.logger.info('%s: value %s > UB %s' % (
                var.name, value(var), value(var.ub)))
            return False
    config.logger.info('Model is feasible.')
    return True


def build_ordered_component_lists(model, solve_data):
    """Define lists used for future data transfer.

    Also attaches ordered lists of the variables, constraints, disjuncts, and
    disjunctions to the model so that they can be used for mapping back and
    forth.

    """
    util_blk = getattr(model, solve_data.util_block_name)
    var_set = ComponentSet()
    setattr(
        util_blk, 'constraint_list', list(
            model.component_data_objects(
                ctype=Constraint, active=True,
                descend_into=(Block, Disjunct))))
    setattr(
        util_blk, 'disjunct_list', list(
            model.component_data_objects(
                ctype=Disjunct, descend_into=(Block, Disjunct))))
    setattr(
        util_blk, 'disjunction_list', list(
            model.component_data_objects(
                ctype=Disjunction, active=True,
                descend_into=(Disjunct, Block))))

    # Identify the non-fixed variables in (potentially) active constraints and
    # objective functions
    for constr in getattr(util_blk, 'constraint_list'):
        for v in identify_variables(constr.body, include_fixed=False):
            var_set.add(v)
    for obj in model.component_data_objects(ctype=Objective, active=True):
        for v in identify_variables(obj.expr, include_fixed=False):
            var_set.add(v)
    # Disjunct indicator variables might not appear in active constraints. In
    # fact, if we consider them Logical variables, they should not appear in
    # active algebraic constraints. For now, they need to be added to the
    # variable set.
    for disj in getattr(util_blk, 'disjunct_list'):
        var_set.add(disj.indicator_var)

    # We use component_data_objects rather than list(var_set) in order to
    # preserve a deterministic ordering.
    var_list = list(
        v for v in model.component_data_objects(
            ctype=Var, descend_into=(Block, Disjunct))
        if v in var_set)
    setattr(util_blk, 'variable_list', var_list)


def setup_results_object(solve_data, config):
    """Record problem statistics for original model."""
    # Create the solver results object
    res = solve_data.results
    prob = res.problem
    res.problem.name = solve_data.original_model.name
    res.problem.number_of_nonzeros = None  # TODO
    # TODO work on termination condition and message
    res.solver.termination_condition = None
    res.solver.message = None
    res.solver.user_time = None
    res.solver.system_time = None
    res.solver.wallclock_time = None
    res.solver.termination_message = None

    num_of = build_model_size_report(solve_data.original_model)

    # Get count of constraints and variables
    prob.number_of_constraints = num_of.activated.constraints
    prob.number_of_disjunctions = num_of.activated.disjunctions
    prob.number_of_variables = num_of.activated.variables
    prob.number_of_binary_variables = num_of.activated.binary_variables
    prob.number_of_continuous_variables = num_of.activated.continuous_variables
    prob.number_of_integer_variables = num_of.activated.integer_variables

    config.logger.info(
        "Original model has %s constraints (%s nonlinear) "
        "and %s disjunctions, "
        "with %s variables, of which %s are binary, %s are integer, "
        "and %s are continuous." %
        (num_of.activated.constraints,
         num_of.activated.nonlinear_constraints,
         num_of.activated.disjunctions,
         num_of.activated.variables,
         num_of.activated.binary_variables,
         num_of.activated.integer_variables,
         num_of.activated.continuous_variables))


# def validate_disjunctions(model, config):
#     """Validate that the active disjunctions on the model are satisfied
#     by the current disjunct indicator_var values."""
#     active_disjunctions = model.component_data_objects(
#         ctype=Disjunction, active=True, descend_into=(Block, Disjunct))
#     for disjtn in active_disjunctions:
#         sum_disj_vals = sum(disj.indicator_var.value
#                             for disj in disjtn.disjuncts)
#         if disjtn.xor and fabs(sum_disj_vals - 1) > config.integer_tolerance:
#             raise ValueError(
#                 "Expected disjunct values to add up to 1 "
#                 "for XOR disjunction %s. "
#                 "Instead, values add up to %s." % (disjtn.name, sum_disj_vals))
#         elif sum_disj_vals + config.integer_tolerance < 1:
#             raise ValueError(
#                 "Expected disjunct values to add up to at least 1 for "
#                 "OR disjunction %s. "
#                 "Instead, values add up to %s." % (disjtn.name, sum_disj_vals))


def constraints_in_True_disjuncts(model, config):
    """Yield constraints in disjuncts where the indicator value is set or fixed to True."""
    for constr in model.component_data_objects(Constraint):
        yield constr
    observed_disjuncts = ComponentSet()
    for disjctn in model.component_data_objects(Disjunction):
        # get all the disjuncts in the disjunction. Check which ones are True.
        for disj in disjctn.disjuncts:
            if disj in observed_disjuncts:
                continue
            observed_disjuncts.add(disj)
            if fabs(disj.indicator_var.value - 1) <= config.integer_tolerance:
                for constr in disj.component_data_objects(Constraint):
                    yield constr


@contextmanager
def time_code(timing_data_obj, code_block_name, is_main_timer=False):
    """Starts timer at entry, stores elapsed time at exit

    If `is_main_timer=True`, the start time is stored in the timing_data_obj,
    allowing calculation of total elapsed time 'on the fly' (e.g. to enforce
    a time limit) using `get_main_elapsed_time(timing_data_obj)`.
    """
    start_time = timeit.default_timer()
    if is_main_timer:
        timing_data_obj.main_timer_start_time = start_time
    yield
    elapsed_time = timeit.default_timer() - start_time
    prev_time = timing_data_obj.get(code_block_name, 0)
    timing_data_obj[code_block_name] = prev_time + elapsed_time


def get_main_elapsed_time(timing_data_obj):
    """Returns the time since entering the main `time_code` context"""
    current_time = timeit.default_timer()
    try:
        return current_time - timing_data_obj.main_timer_start_time
    except AttributeError as e:
        if 'main_timer_start_time' in str(e):
            six.raise_from(e, AttributeError(
                "You need to be in a 'time_code' context to use `get_main_elapsed_time()`."
            ))


@contextmanager
def restore_logger_level(logger):
    old_logger_level = logger.getEffectiveLevel()
    yield
    logger.setLevel(old_logger_level)


@contextmanager
def create_utility_block(model, name, solve_data):
    created_util_block = False
    # Create a model block on which to store GDPopt-specific utility
    # modeling objects.
    if hasattr(model, name):
        raise RuntimeError(
            "GDPopt needs to create a Block named %s "
            "on the model object, but an attribute with that name "
            "already exists." % name)
    else:
        created_util_block = True
        setattr(model, name, Block(
            doc="Container for GDPopt solver utility modeling objects"))
        solve_data.util_block_name = name

        # Save ordered lists of main modeling components, so that data can
        # be easily transferred between future model clones.
        build_ordered_component_lists(model, solve_data)
    yield
    if created_util_block:
        model.del_component(name)<|MERGE_RESOLUTION|>--- conflicted
+++ resolved
@@ -108,13 +108,8 @@
 
     # Move the objective to the constraints if it is nonlinear
     if main_obj.expr.polynomial_degree() not in (1, 0) \
-<<<<<<< HEAD
-            or always_move_objective:
-        if always_move_objective:
-=======
             or move_linear_objective:
         if move_linear_objective:
->>>>>>> 396af5aa
             config.logger.info("Moving objective to constraint set.")
         else:
             config.logger.info("Objective is nonlinear. Moving it to constraint set.")
