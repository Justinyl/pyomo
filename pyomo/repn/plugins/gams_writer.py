--- conflicted
+++ resolved
@@ -417,19 +417,11 @@
         output_file.write(";\n\n")
 
         for line in ConstraintIO.getvalue().splitlines():
-<<<<<<< HEAD
             #if '**' in line:
             #    # Investigate power functions for an integer exponent, in which
             #    # case replace with power(x, int) function to improve domain
             #    # issues. Skip first term since it's always "con_name.."
             #    line = replace_power(line) + ';'
-=======
-            if '**' in line:
-                # Investigate power functions for an integer exponent, in which
-                # case replace with power(x, int) function to improve domain
-                # issues.
-                line = replace_power(line)
->>>>>>> 7b948633
             if len(line) > 80000:
                 line = split_long_line(line)
             output_file.write(line + "\n")
@@ -683,14 +675,6 @@
             args = split_args(term)
             for i in xrange(len(args)):
                 if '**' in args[i]:
-<<<<<<< HEAD
-                    print(line)
-                    print(args)
-                    assert args[i][0] == '(' and args[i][-1] == ')',\
-                        "Assume arg is a parenthesis-bound expression"
-                    arg = args[i][1:-1]
-                    args[i] = '( %s)' % replace_power(arg)
-=======
                     first_paren = args[i].find('(')
                     assert ((first_paren != -1) and (args[i][-1] == ')')), (
                         "Assumed arg '%s' was a parenthesis-bound expression "
@@ -698,7 +682,6 @@
                     arg = args[i][first_paren + 1:-1]
                     args[i] = '%s( %s )' % (args[i][:first_paren],
                                             replace_power(arg))
->>>>>>> 7b948633
             try:
                 if float(args[-1]) == int(float(args[-1])):
                     term = ''
