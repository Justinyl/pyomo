#  ___________________________________________________________________________
#
#  Pyomo: Python Optimization Modeling Objects
#  Copyright 2017 National Technology and Engineering Solutions of Sandia, LLC
#  Under the terms of Contract DE-NA0003525 with National Technology and
#  Engineering Solutions of Sandia, LLC, the U.S. Government retains certain
#  rights in this software.
#  This software is distributed under the 3-clause BSD License.
#  ___________________________________________________________________________

"""Collection of GDP-related hacks.

Hacks for dealing with the fact that solver writers may sometimes fail to
detect variables inside of Disjuncts or deactivated Blocks.
"""

import logging
import textwrap
<<<<<<< HEAD
=======
from pyomo.core.base import Transformation, Block, Constraint
from pyomo.gdp import Disjunct, GDP_Error
from pyomo.core import TraversalStrategy, TransformationFactory
from pyomo.common.deprecation import deprecated
>>>>>>> 76330615

from six import itervalues

from pyomo.common.deprecation import deprecated
from pyomo.common.plugin import alias
from pyomo.core import TraversalStrategy
from pyomo.core.base import Block, Constraint, Transformation
from pyomo.gdp import Disjunct, Disjunction, GDP_Error

logger = logging.getLogger('pyomo.gdp')



@TransformationFactory.register('gdp.varmover', doc="Move indicator vars to top block.")
class HACK_GDP_Var_Mover(Transformation):
    """Move indicator vars to top block.

    HACK: this will move all indicator variables on the model to the top block
    so the writers can find them.

    """

    @deprecated(msg="The gdp.varmover transformation has been deprecated in "
                "favor of the gdp.reclassify transformation.")
    def _apply_to(self, instance, **kwds):
        assert not kwds
        count = 0
        disjunct_generator = instance.component_data_objects(
            Disjunct, descend_into=(Block, Disjunct))
        for disjunct in disjunct_generator:
            count += 1
            var = disjunct.indicator_var
            var.doc = "%s(Moved from %s)" % (
                var.doc + " " if var.doc else "", var.name, )
            disjunct.del_component(var)
            instance.add_component("_gdp_moved_IV_%s" % (count,), var)


@TransformationFactory.register('gdp.reclassify',
          doc="Reclassify Disjuncts to Blocks.")
class HACK_GDP_Disjunct_Reclassifier(Transformation):
    """Reclassify Disjuncts to Blocks.

    HACK: this will reclassify all Disjuncts to Blocks so the current writers
    can find the variables

    """

    def _apply_to(self, instance, **kwds):
        assert not kwds  # no keywords expected to the transformation
        disjunct_generator = instance.component_objects(
            Disjunct, descend_into=(Block, Disjunct),
            descent_order=TraversalStrategy.PostfixDFS)
        for disjunct_component in disjunct_generator:
            # Check that the disjuncts being reclassified are all relaxed or
            # are not on an active block.
            for disjunct in itervalues(disjunct_component._data):
                if (disjunct.active and
                        self._disjunct_not_relaxed(disjunct) and
                        self._disjunct_on_active_block(disjunct) and
                        self._disjunct_not_fixed_true(disjunct)):
                    raise GDP_Error("""
                    Reclassifying active Disjunct "%s" as a Block.  This
                    is generally an error as it indicates that the model
                    was not completely relaxed before applying the
                    gdp.reclassify transformation""" % (disjunct.name,))

            # Reclassify this disjunct as a block
            disjunct_component.parent_block().reclassify_component_type(
                disjunct_component, Block)
            disjunct_component._activate_without_unfixing_indicator()

            # Deactivate all constraints.  Note that we only need to
            # descend into blocks: we will catch disjuncts in the outer
            # loop.
            #
            # Note that we defer this until AFTER we reactivate the
            # block, as the component_objects generator will not
            # return anything when active=True and the block is
            # deactivated.
            for disjunct in itervalues(disjunct_component._data):
                cons_in_disjunct = disjunct.component_objects(
                    Constraint, descend_into=Block, active=True)
                for con in cons_in_disjunct:
                    con.deactivate()
                disjtns_in_disjunct = disjunct.component_objects(
                    Disjunction, descend_into=Block, active=True)
                for disj in disjtns_in_disjunct:
                    disj.deactivate()

    def _disjunct_not_fixed_true(self, disjunct):
        # Return true if the disjunct indicator variable is not fixed to True
        return not (disjunct.indicator_var.fixed and
                    disjunct.indicator_var.value == 1)

    def _disjunct_not_relaxed(self, disjunct):
        # Return True if the disjunct was not relaxed by a transformation.
        return not getattr(
            disjunct, '_gdp_transformation_info', {}).get('relaxed', False)

    def _disjunct_on_active_block(self, disjunct):
        # Check first to make sure that the disjunct is not a
        # descendent of an inactive Block or fixed and deactivated
        # Disjunct, before raising a warning.
        parent_block = disjunct.parent_block()
        while parent_block is not None:
            if parent_block.type() is Block and not parent_block.active:
                return False
            elif (parent_block.type() is Disjunct and not parent_block.active
                  and parent_block.indicator_var.value == 0
                  and parent_block.indicator_var.fixed):
                return False
            else:
                # Step up one level in the hierarchy
                parent_block = parent_block.parent_block()
                continue
        return True<|MERGE_RESOLUTION|>--- conflicted
+++ resolved
@@ -16,21 +16,13 @@
 
 import logging
 import textwrap
-<<<<<<< HEAD
-=======
+from pyomo.common.plugin import alias
 from pyomo.core.base import Transformation, Block, Constraint
 from pyomo.gdp import Disjunct, GDP_Error
 from pyomo.core import TraversalStrategy, TransformationFactory
 from pyomo.common.deprecation import deprecated
->>>>>>> 76330615
 
 from six import itervalues
-
-from pyomo.common.deprecation import deprecated
-from pyomo.common.plugin import alias
-from pyomo.core import TraversalStrategy
-from pyomo.core.base import Block, Constraint, Transformation
-from pyomo.gdp import Disjunct, Disjunction, GDP_Error
 
 logger = logging.getLogger('pyomo.gdp')
 
